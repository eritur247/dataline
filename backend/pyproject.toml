[tool.poetry]
name = "dataline"
version = "0.1.0"
description = ""
authors = ["Rami <rami.awar.ra@gmail.com>"]
readme = "README.md"
packages = [{include = "dataline"}]

[tool.poetry.dependencies]
python = ">=3.11,<3.12"
fastapi = "0.105.0"
uvicorn = {extras = ["standard"], version = "^0.21.1"}
psycopg2-binary = "^2.9.9"
pymysql = "^1.1.1"
cryptography = "^40.0.2"
sqlalchemy = {extras = ["asyncio"], version = "^2.0.27"}
rapidfuzz = "^3.0.0"
psycopg = {extras = ["pool"], version = "^3.1.9"}
pydantic = "2.7"
openai = "^1.11.0"
python-multipart = "^0.0.9"
aiosqlite = "^0.20.0"
alembic = "^1.13.1"
pydantic-settings = "^2.2.1"
asyncpg = "^0.29.0"
jinja2 = "^3.1.3"
pytest-asyncio = "^0.23.6"
langchain = "^0.1.20"
langgraph = "^0.0.48"
langsmith = "^0.1.57"
langchain-openai = "^0.1.6"
mirascope = "^0.12.3"
tenacity = "^8.2.3"
pandas = "^2.2.2"
pyreadstat = "^1.2.7"
sentry-sdk = {extras = ["fastapi"], version = "^2.3.1"}
<<<<<<< HEAD
# https://github.com/python-poetry/poetry/issues/9191#issuecomment-2012401279
snowflake-sqlalchemy = "^1.6.1"
openpyxl = "^3.1.5"
deepeval = "^0.21.55"
=======
snowflake-sqlalchemy = "^1.6.1"
openpyxl = "^3.1.5"
>>>>>>> 5bf7339c


[tool.poetry.group.dev.dependencies]
black = "^24.3.0"
pre-commit = "^3.4.0"
pyinstaller = "^5.10.1"
pytest = "^8.0.2"
jupyterlab = "^4.0.5"
mypy = "^1.6.1"
cx-freeze = "^6.15.14"
types-pygments = "^2.17.0.20240310"
pytest-env = "^1.1.3"


[tool.ruff]
ignore = ["E501"]
line-length = 120

[tool.black]
line-length = 120

[build-system]
requires = ["poetry-core"]
build-backend = "poetry.core.masonry.api"


[tool.mypy]
plugins = "pydantic.mypy"

show_error_codes = true

disallow_any_unimported = false
disallow_any_expr = false
disallow_any_decorated = false
disallow_any_explicit = true
disallow_any_generics = true
disallow_subclassing_any = false

disallow_untyped_calls = true
disallow_untyped_defs = true
disallow_incomplete_defs = true
check_untyped_defs = true
disallow_untyped_decorators = false

no_implicit_optional = true
no_implicit_reexport = true
strict_optional = true

warn_redundant_casts = true
warn_unused_ignores = true
warn_no_return = true
warn_unused_configs = true
warn_return_any = false
warn_unreachable = true

exclude = [
    '^bruno/*$',  # TOML literal string (single-quotes, no escaping necessary)
    "^notebooks/*$",  # TOML basic string (double-quotes, backslash and other characters need escaping)
    "^scripts/*$",
    "^hooks/*$",
    "^notebooks/*$",
    "^__pycache__/*$",
    "^venv/*$",
    "^build/*$",
]

[[tool.mypy.overrides]]
module = [
    "async_asgi_testclient",
    # https://github.com/hephex/asyncache/issues/14
    "asyncache",
    "deepmerge",
]


[tool.pydantic-mypy]
init_forbid_extra = true
init_typed = true
warn_required_dynamic_aliases = true

[tool.pylint.messages_control]
max-line-length = 120
disable = ["missing-class-docstring", "missing-function-docstring", "invalid-name", "unspecified-encoding", "missing-module-docstring"]<|MERGE_RESOLUTION|>--- conflicted
+++ resolved
@@ -34,15 +34,9 @@
 pandas = "^2.2.2"
 pyreadstat = "^1.2.7"
 sentry-sdk = {extras = ["fastapi"], version = "^2.3.1"}
-<<<<<<< HEAD
-# https://github.com/python-poetry/poetry/issues/9191#issuecomment-2012401279
 snowflake-sqlalchemy = "^1.6.1"
 openpyxl = "^3.1.5"
 deepeval = "^0.21.55"
-=======
-snowflake-sqlalchemy = "^1.6.1"
-openpyxl = "^3.1.5"
->>>>>>> 5bf7339c
 
 
 [tool.poetry.group.dev.dependencies]
