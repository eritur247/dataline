--- conflicted
+++ resolved
@@ -27,36 +27,9 @@
     setApiKey(profile?.openai_api_key || null);
   }, [profile]);
 
-<<<<<<< HEAD
-  // Manage avatar uploading state
-  const [uploading, setUploading] = useState<boolean>(false);
-
-  async function uploadAvatar(event: React.ChangeEvent<HTMLInputElement>) {
-    try {
-      setUploading(true);
-
-      if (!event.target.files || event.target.files.length === 0) {
-        throw new Error("You must select an image to upload.");
-      }
-
-      const file = event.target.files[0];
-      try {
-        // Update profile avatar URL
-        const response = await api.updateAvatar(file);
-        setAvatarBlob(response.data.blob);
-      } catch (exception) {
-        enqueueSnackbar({
-          variant: "error",
-          message: "There was a problem updating your avatar",
-        });
-      }
-    } finally {
-      setUploading(false);
-=======
   function uploadAvatar(event: React.ChangeEvent<HTMLInputElement>) {
     if (!event.target.files || event.target.files.length === 0) {
       throw new Error("You must select an image to upload.");
->>>>>>> b6ef383e
     }
     // Update profile avatar URL
     updateAvatar(event.target.files[0]);
