import { useCallback, useEffect, useState } from "react";
import { IEditConnection } from "../Library/types";
import { XMarkIcon } from "@heroicons/react/24/outline";
import { useNavigate, useParams } from "react-router-dom";
import { AlertIcon, AlertModal } from "../Library/AlertModal";
import { Routes } from "../../router";
import SchemaEditorGrid from "./SchemaEditorGrid";
import { enqueueSnackbar } from "notistack";
import {
  useDeleteConnection,
  useGetConnection,
  useGetConversations,
  useUpdateConnection,
} from "@/hooks";

function classNames(...classes: string[]) {
  return classes.filter(Boolean).join(" ");
}

export const ConnectionEditor = () => {
  const navigate = useNavigate();
  const { connectionId } = useParams<{ connectionId: string }>();
  const [unsavedChanges, setUnsavedChanges] = useState<boolean>(false);
  const [showCancelAlert, setShowCancelAlert] = useState<boolean>(false);
  const [showDeleteAlert, setShowDeleteAlert] = useState<boolean>(false);

  const { data, isLoading } = useGetConnection(connectionId);
  const { data: conversationsData } = useGetConversations();
  const relatedConversations =
    conversationsData?.conversations.filter(
      (conversation) => conversation.connection_id === connectionId
    ) ?? [];
  const { connection } = data ?? {};

  const { mutate: deleteConnection } = useDeleteConnection({
    onSuccess() {
      navigate(Routes.Root);
    },
  });

  const { mutate: updateConnection } = useUpdateConnection({
    onSuccess() {
      navigate(Routes.Root);
    },
  });

  // Form state
  const [editFields, setEditFields] = useState<IEditConnection>({
    name: "",
    dsn: "",
  });

  if (!connectionId) {
    enqueueSnackbar({
      variant: "error",
      message: "No connection id provided - something went wrong",
    });
  }

  // Handle navigating back only if there are no unsaved changes
  const handleBack = useCallback(() => {
    if (unsavedChanges) {
      setShowCancelAlert(true);
    } else {
      navigate(Routes.Root);
    }
  }, [navigate, unsavedChanges]);

  // Handle navigating back when escape is pressed
  useEffect(() => {
    const handleKeyPress = (event: { key: string }) => {
      if (event.key === "Escape") {
        handleBack();
      }
    };

    // Add an event listener for the "Escape" key press
    document.addEventListener("keydown", handleKeyPress);

    // Clean up the event listener when the component unmounts
    return () => {
      document.removeEventListener("keydown", handleKeyPress);
    };
  }, [handleBack, unsavedChanges]);

<<<<<<< HEAD
  async function handleDelete() {
    try {
      await api.deleteConnection(params.connectionId!);
      fetchConnections();
      fetchConversations();
      navigate(Routes.Root);
    } catch (exception) {
      enqueueSnackbar({
        variant: "error",
        message: "Error deleting connection",
      });
    }
=======
  function handleDelete() {
    if (!connectionId) return;
    deleteConnection(connectionId);
>>>>>>> b6ef383e
  }

  function handleSubmit() {
    if (!unsavedChanges) {
      navigate(Routes.Root); // Return to previous page
      return;
    }

    if (!connectionId) return;

    updateConnection({
      id: connectionId,
      payload: {
        name: editFields.name,
        dsn: editFields.dsn,
      },
    });
  }

  return (
    <div className="dark:bg-gray-900 w-full h-full relative flex flex-col mt-16 lg:mt-0">
      <AlertModal
        isOpen={showCancelAlert}
        title="Discard Unsaved Changes?"
        message="You have unsaved changes. Discard changes?"
        okText="OK"
        // color="red"
        icon={AlertIcon.Warning}
        onSuccess={() => {
          setShowCancelAlert(false);
          history.back();
        }}
        onCancel={() => {
          setShowCancelAlert(false);
        }}
      />
      <AlertModal
        isOpen={showDeleteAlert}
        title="Delete Connection?"
        message={`This will delete ${relatedConversations.length} related conversation(s)!`}
        okText="Delete"
        icon={AlertIcon.Warning}
        onSuccess={() => {
          setShowDeleteAlert(false);
          handleDelete();
        }}
        onCancel={() => {
          setShowDeleteAlert(false);
        }}
      />
      <div className="flex flex-col lg:mt-0 p-4 lg:p-24">
        <div className="flex flex-row justify-between">
          <div className="text-gray-50 text-md md:text-2xl font-semibold">
            Edit connection
          </div>
          <div className="cursor-pointer" onClick={handleBack}>
            <XMarkIcon className="w-10 h-10 text-white [&>path]:stroke-[1]" />
          </div>
        </div>

        <div className="mt-5 grid grid-cols-1 gap-x-6 gap-y-8 sm:grid-cols-6">
          <div className="sm:col-span-3">
            <label
              htmlFor="name"
              className="block text-sm font-medium leading-6 text-white"
            >
              Name
            </label>
            <div className="mt-2">
              <input
                type="text"
                name="name"
                id="name"
                disabled={false}
                value={editFields.name}
                defaultValue={connection?.name}
                onChange={(e) => {
                  setEditFields({ ...editFields, name: e.target.value });
                  setUnsavedChanges(true);
                }}
                className={classNames(
                  isLoading
                    ? "animate-pulse bg-gray-900 text-gray-400"
                    : "bg-white/5 text-white",
                  "block w-full rounded-md border-0 py-1.5 shadow-sm ring-1 ring-inset ring-white/10 focus:ring-2 focus:ring-inset focus:ring-indigo-500 sm:text-sm sm:leading-6"
                )}
              />
            </div>
          </div>

          <div className="sm:col-span-6">
            <label
              htmlFor="name"
              className="block text-sm font-medium leading-6 text-white"
            >
              Database Connection String
            </label>
            <div className="mt-2">
              <input
                type="text"
                name="name"
                id="name"
                disabled={false}
                value={editFields.dsn}
                defaultValue={connection?.dsn}
                onChange={(e) => {
                  setEditFields({ ...editFields, dsn: e.target.value });
                  setUnsavedChanges(true);
                }}
                className={classNames(
                  isLoading
                    ? "animate-pulse bg-gray-900 text-gray-400"
                    : "bg-white/5 text-white",
                  "block w-full rounded-md border-0 py-1.5 shadow-sm ring-1 ring-inset ring-white/10 focus:ring-2 focus:ring-inset focus:ring-indigo-500 sm:text-sm sm:leading-6"
                )}
              />
            </div>
          </div>

          <div className="sm:col-span-6 flex items-center justify-end gap-x-6">
<<<<<<< HEAD
            <div
              onClick={handleDelete}
              className="rounded-md bg-gray-700 hover:bg-red-700 px-3 py-2 text-sm font-medium text-red-500 hover:text-white border border-gray-600 hover:border-red-600 focus-visible:outline focus-visible:outline-2 focus-visible:outline-offset-2 focus-visible:outline-gray-600 transition-colors duration-150"
            >
              Delete this connection
            </div>
            <div
=======
            <button
              onClick={() => setShowDeleteAlert(true)}
              className="rounded-md bg-gray-700 hover:bg-red-700 px-3 py-2 text-sm font-medium text-red-500 hover:text-white border border-gray-600 hover:border-red-600 focus-visible:outline focus-visible:outline-2 focus-visible:outline-offset-2 focus-visible:outline-gray-600 transition-colors duration-150"
            >
              Delete this connection
            </button>
            <button
>>>>>>> b6ef383e
              onClick={handleBack}
              className="rounded-md bg-gray-600 px-3 py-2 text-sm font-medium text-white border border-gray-500 hover:bg-gray-500 focus-visible:outline focus-visible:outline-2 focus-visible:outline-offset-2 focus-visible:outline-gray-600 transition-colors duration-150"
            >
              Cancel
<<<<<<< HEAD
            </div>
            <div
=======
            </button>
            <button
>>>>>>> b6ef383e
              onClick={handleSubmit}
              className="rounded-md px-4 py-2 text-sm font-medium text-white shadow-sm border bg-green-600 border-green-500 hover:bg-green-500 focus-visible:outline focus-visible:outline-2 focus-visible:outline-offset-2 focus-visible:outline-green-600 transition-colors duration-150"
            >
              Save
<<<<<<< HEAD
            </div>
=======
            </button>
>>>>>>> b6ef383e
          </div>

          <div className="sm:col-span-6">
            <label
              htmlFor="name"
              className="block text-md font-medium leading-6 text-white pb-2"
            >
              Schema Descriptions
            </label>
            <span className="block text-md text-gray-400 font-light leading-6 pb-2">
              Adding descriptions to some hard-to-understand schema fields will
              help generate higher quality results.
              <br></br>
              <br></br>
              For example, consider a table called{" "}
              <span className="font-mono text-lime-300 bg-gray-600 rounded-md px-2">
                users
              </span>{" "}
              with a vague column called{" "}
              <span className="font-mono text-lime-300 bg-gray-600 rounded-md px-2">
                type
              </span>{" "}
              that contains one of{" "}
              <span className="font-mono text-white bg-gray-600 rounded-md px-2">
                admin, basic, beta
              </span>
              . You could add a description to the{" "}
              <span className="font-mono text-lime-300 bg-gray-600 rounded-md px-2">
                type
              </span>{" "}
              column that says{" "}
              <span className="font-semibold text-white">
                "Contains one of 'admin', 'basic', 'beta'."
              </span>
              <br></br>
              <br></br>
              This is helpful as DataLine will never look at the actual rows in
              your database, only the schema, making it hard to guess what the
              data actually contains.
            </span>
            <div className="mt-2">
              {connection && <SchemaEditorGrid connection={connection} />}
            </div>
          </div>
        </div>
      </div>
    </div>
  );
};<|MERGE_RESOLUTION|>--- conflicted
+++ resolved
@@ -83,24 +83,9 @@
     };
   }, [handleBack, unsavedChanges]);
 
-<<<<<<< HEAD
-  async function handleDelete() {
-    try {
-      await api.deleteConnection(params.connectionId!);
-      fetchConnections();
-      fetchConversations();
-      navigate(Routes.Root);
-    } catch (exception) {
-      enqueueSnackbar({
-        variant: "error",
-        message: "Error deleting connection",
-      });
-    }
-=======
   function handleDelete() {
     if (!connectionId) return;
     deleteConnection(connectionId);
->>>>>>> b6ef383e
   }
 
   function handleSubmit() {
@@ -221,43 +206,24 @@
           </div>
 
           <div className="sm:col-span-6 flex items-center justify-end gap-x-6">
-<<<<<<< HEAD
             <div
-              onClick={handleDelete}
-              className="rounded-md bg-gray-700 hover:bg-red-700 px-3 py-2 text-sm font-medium text-red-500 hover:text-white border border-gray-600 hover:border-red-600 focus-visible:outline focus-visible:outline-2 focus-visible:outline-offset-2 focus-visible:outline-gray-600 transition-colors duration-150"
-            >
-              Delete this connection
-            </div>
-            <div
-=======
-            <button
               onClick={() => setShowDeleteAlert(true)}
               className="rounded-md bg-gray-700 hover:bg-red-700 px-3 py-2 text-sm font-medium text-red-500 hover:text-white border border-gray-600 hover:border-red-600 focus-visible:outline focus-visible:outline-2 focus-visible:outline-offset-2 focus-visible:outline-gray-600 transition-colors duration-150"
             >
               Delete this connection
-            </button>
-            <button
->>>>>>> b6ef383e
+            </div>
+            <div
               onClick={handleBack}
               className="rounded-md bg-gray-600 px-3 py-2 text-sm font-medium text-white border border-gray-500 hover:bg-gray-500 focus-visible:outline focus-visible:outline-2 focus-visible:outline-offset-2 focus-visible:outline-gray-600 transition-colors duration-150"
             >
               Cancel
-<<<<<<< HEAD
             </div>
             <div
-=======
-            </button>
-            <button
->>>>>>> b6ef383e
               onClick={handleSubmit}
               className="rounded-md px-4 py-2 text-sm font-medium text-white shadow-sm border bg-green-600 border-green-500 hover:bg-green-500 focus-visible:outline focus-visible:outline-2 focus-visible:outline-offset-2 focus-visible:outline-green-600 transition-colors duration-150"
             >
               Save
-<<<<<<< HEAD
-            </div>
-=======
-            </button>
->>>>>>> b6ef383e
+            </div>
           </div>
 
           <div className="sm:col-span-6">
