--- conflicted
+++ resolved
@@ -19,11 +19,7 @@
   data: string;
 };
 
-<<<<<<< HEAD
-type ApiResponse<T> = SuccessResponse<T> | ErrorResponse;
-=======
 type ApiResponse<T> = SuccessResponse<T>;
->>>>>>> 8ddc1b8c
 
 // interface AuthTokens {
 //   accessToken: string;
@@ -76,6 +72,15 @@
   });
   return response.data;
 };
+
+
+const createTestConnection = async (): Promise<ConnectResult> => {
+  const response = await axios.post<ConnectResult>(
+    `${baseUrl}/create-sample-db`
+  );
+  return response.data;
+};
+
 
 export type ConnectionResult = {
   id: string;
@@ -327,16 +332,6 @@
   );
   return response.data;
 };
-<<<<<<< HEAD
-
-const createTestConnection = async (): Promise<ConnectResult> => {
-  const response = await axios.post<ConnectResult>(
-    `${baseUrl}/create-sample-db`
-  );
-  return response.data;
-};
-=======
->>>>>>> 8ddc1b8c
 
 export const api = {
   healthcheck,
